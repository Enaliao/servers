--- conflicted
+++ resolved
@@ -82,14 +82,11 @@
 - **[Pandoc](https://github.com/vivekVells/mcp-pandoc)** - MCP server for seamless document format conversion using Pandoc, supporting Markdown, HTML, and plain text, with other formats like PDF, csv and docx in development. 
 - **[HuggingFace Spaces](https://github.com/evalstate/mcp-hfspace)** - Server for using HuggingFace Spaces, supporting Open Source Image, Audio, Text Models and more. Claude Desktop mode for easy integration.
 - **[ChatSum](https://github.com/mcpso/mcp-server-chatsum)** - Query and Summarize chat messages with LLM. by [mcpso](https://mcp.so)
-<<<<<<< HEAD
-- **[XMind](https://github.com/apeyroux/mcp-xmind)** - Read and search through your XMind directory containing XMind files.
-=======
 - **[Rememberizer AI](https://github.com/skydeckai/mcp-server-rememberizer)** - An MCP server designed for interacting with the Rememberizer data source, facilitating enhanced knowledge retrieval.
 - **[X (Twitter)](https://github.com/vidhupv/x-mcp)** (by vidhupv) - Create, manage and publish X/Twitter posts directly through Claude chat.
 - **[X (Twitter)](https://github.com/EnesCinr/twitter-mcp)** (by EnesCinr) - Interact with twitter API. Post tweets and search for tweets by query.
 - **[RAG Web Browser](https://github.com/apify/mcp-server-rag-web-browser)** An MCP server for Apify's RAG Web Browser Actor to perform web searches, scrape URLs, and return content in Markdown.
->>>>>>> 22386cd8
+- **[XMind](https://github.com/apeyroux/mcp-xmind)** - Read and search through your XMind directory containing XMind files.
 
 ## 📚 Resources
 
