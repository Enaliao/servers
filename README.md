--- conflicted
+++ resolved
@@ -131,12 +131,8 @@
 - **[Placid.app](https://github.com/felores/placid-mcp-server)** - Generate image and video creatives using Placid.app templates
 - **[Playwright](https://github.com/executeautomation/mcp-playwright)** - This MCP Server will help you run browser automation and webscraping using Playwright
 - **[Postman](https://github.com/shannonlal/mcp-postman)** - MCP server for running Postman Collections locally via Newman. Allows for simple execution of Postman Server and returns the results of whether the collection passed all the tests.
-<<<<<<< HEAD
-- **[RAG Web Browser](https://github.com/apify/mcp-server-rag-web-browser)** An MCP server for Apify's RAG Web Browser Actor to perform web searches, scrape URLs, and return content in Markdown.
 - **[Reaper](https://github.com/dschuler36/reaper-mcp-server)** - Interact with your [Reaper](https://www.reaper.fm/) (Digital Audio Workstation) projects.
-=======
 - **[RAG Web Browser](https://github.com/apify/mcp-server-rag-web-browser)** An MCP server for Apify's open-source RAG Web Browser [Actor](https://apify.com/apify/rag-web-browser) to perform web searches, scrape URLs, and return content in Markdown.
->>>>>>> d5e9f258
 - **[Rememberizer AI](https://github.com/skydeckai/mcp-server-rememberizer)** - An MCP server designed for interacting with the Rememberizer data source, facilitating enhanced knowledge retrieval.
 - **[Salesforce MCP](https://github.com/smn2gnt/MCP-Salesforce)** - Interact with Salesforce Data and Metadata
 - **[Scholarly](https://github.com/adityak74/mcp-scholarly)** - A MCP server to search for scholarly and academic articles.
